--- conflicted
+++ resolved
@@ -1,22 +1,21 @@
-<<<<<<< HEAD
 # from dataclasses import dataclass
 # from pathlib import Path
 # from typing import Any, List, Union
 
 # import numpy as np
 
-# from smse.pipelines.audio import AudioConfig, AudioPipeline
-# from smse.pipelines.base import BasePipeline, PipelineConfig
-# from smse.pipelines.image import ImageConfig, ImagePipeline
-# from smse.types import AudioT, ImageT, VideoT
+from smse.pipelines.audio import AudioConfig, AudioPipeline
+from smse.pipelines.base import BaseConfig, BasePipeline
+from smse.pipelines.image import ImageConfig, ImagePipeline
+from smse.types import AudioT, ImageT, VideoT
 
 
-# @dataclass
-# class VideoConfig(PipelineConfig):
-#     fps: int = 30
-#     max_frames: int = 32
-#     image_config: ImageConfig = ImageConfig()
-#     audio_config: AudioConfig = AudioConfig()
+@dataclass
+class VideoConfig(BaseConfig):
+    fps: int = 30
+    max_frames: int = 32
+    image_config: ImageConfig = ImageConfig()
+    audio_config: AudioConfig = AudioConfig()
 
 
 # # Video Pipeline
@@ -69,76 +68,4 @@
 #         if video_data.audio is not None:
 #             processed_audio = self.audio_pipeline.process(video_data.audio)
 
-#         return VideoT(frames=processed_frames, audio=processed_audio)
-=======
-from dataclasses import dataclass
-from pathlib import Path
-from typing import Any, List, Union
-
-import numpy as np
-
-from smse.pipelines.audio import AudioConfig, AudioPipeline
-from smse.pipelines.base import BaseConfig, BasePipeline
-from smse.pipelines.image import ImageConfig, ImagePipeline
-from smse.types import AudioT, ImageT, VideoT
-
-
-@dataclass
-class VideoConfig(BaseConfig):
-    fps: int = 30
-    max_frames: int = 32
-    image_config: ImageConfig = ImageConfig()
-    audio_config: AudioConfig = AudioConfig()
-
-
-# Video Pipeline
-class VideoPipeline(BasePipeline):
-    def __init__(self, config: VideoConfig):
-        super().__init__(config)
-        self.config: VideoConfig = config
-        self.image_pipeline = ImagePipeline(config.image_config)
-        self.audio_pipeline = AudioPipeline(config.audio_config)
-
-    def load(self, input_path: Union[str, Path]) -> VideoT:
-        """Load video from file"""
-        try:
-            import cv2  # type: ignore[import-not-found]
-
-            cap = cv2.VideoCapture(str(input_path))
-            frames: List[ImageT] = []
-            while len(frames) < self.config.max_frames:
-                ret, frame = cap.read()
-                if not ret:
-                    break
-                frames.append(frame)
-            cap.release()
-
-            # Load audio using AudioPipeline
-            audio_data: AudioT = self.audio_pipeline.load(input_path)
-
-            return VideoT(frames=frames, audio=audio_data)
-        except ImportError:
-            raise ImportError("OpenCV is required for video processing")
-
-    def validate(self, data: Any) -> bool:
-        return isinstance(data, VideoT)
-
-    def process(self, video_data: VideoT) -> VideoT:
-        """Preprocess video data"""
-        frames = video_data.frames
-
-        # Sample frames if needed
-        if len(frames) > self.config.max_frames:
-            indices = np.linspace(0, len(frames) - 1, self.config.max_frames, dtype=int)
-            frames = [frames[i] for i in indices]
-
-        # Process frames using ImagePipeline
-        processed_frames = self.image_pipeline.process(frames)
-
-        # Process audio if available
-        processed_audio = None
-        if video_data.audio is not None:
-            processed_audio = self.audio_pipeline.process(video_data.audio)
-
-        return VideoT(frames=[processed_frames], audio=processed_audio)
->>>>>>> 3647a964
+        return VideoT(frames=[processed_frames], audio=processed_audio)